{
  "object": {
    "pins": [
      {
        "package": "ASN1Parser",
        "repositoryURL": "https://github.com/stackotter/ASN1Parser",
        "state": {
          "branch": "main",
          "revision": "f92a5b26f5c92d38ae858a5a77048e9af82331a3",
          "version": null
        }
      },
      {
        "package": "async-http-client",
        "repositoryURL": "https://github.com/swift-server/async-http-client.git",
        "state": {
          "branch": null,
          "revision": "037b70291941fe43de668066eb6fb802c5e181d2",
          "version": "1.1.1"
        }
      },
      {
        "package": "BigInt",
        "repositoryURL": "https://github.com/attaswift/BigInt.git",
        "state": {
          "branch": null,
          "revision": "0ed110f7555c34ff468e72e1686e59721f2b0da6",
          "version": "5.3.0"
        }
      },
      {
        "package": "Socket",
        "repositoryURL": "https://github.com/stackotter/BlueSocket.git",
        "state": {
          "branch": "master",
          "revision": "31e92ab743a9ffc2a4a6e7e2f1043f5fe1d97e80",
          "version": null
        }
      },
      {
        "package": "CircuitBreaker",
        "repositoryURL": "https://github.com/Kitura/CircuitBreaker.git",
        "state": {
          "branch": null,
          "revision": "bd4255762e48cc3748a448d197f1297a4ba705f7",
          "version": "5.1.0"
        }
      },
      {
        "package": "CryptoSwift",
        "repositoryURL": "https://github.com/krzyzanowskim/CryptoSwift",
        "state": {
          "branch": null,
          "revision": "19b3c3ceed117c5cc883517c4e658548315ba70b",
          "version": "1.6.0"
        }
      },
      {
        "package": "DeltaLogger",
        "repositoryURL": "https://github.com/stackotter/delta-logger",
        "state": {
          "branch": "main",
          "revision": "a2ffeb3596fd32bf5ff0ad9fda9b610ae7481745",
          "version": null
        }
      },
      {
        "package": "DNS",
        "repositoryURL": "https://github.com/Bouke/DNS.git",
        "state": {
          "branch": null,
          "revision": "78bbd1589890a90b202d11d5f9e1297050cf0eb2",
          "version": "1.2.0"
        }
      },
      {
        "package": "FirebladeECS",
        "repositoryURL": "https://github.com/stackotter/ecs.git",
        "state": {
          "branch": "master",
          "revision": "c7660bcd24e31ef2fc3457f56a2bf4a58c3ad6ee",
          "version": null
        }
      },
      {
        "package": "FirebladeMath",
        "repositoryURL": "https://github.com/stackotter/fireblade-math.git",
        "state": {
          "branch": "matrix2x2",
          "revision": "750239647673b07457bea80b39438a6db52198f1",
          "version": null
        }
      },
      {
        "package": "JJLISO8601DateFormatter",
        "repositoryURL": "https://github.com/michaeleisel/JJLISO8601DateFormatter",
        "state": {
          "branch": null,
          "revision": "f53a087117f71abb9086f90aedf1f51dc83c88aa",
          "version": "0.1.5"
        }
      },
      {
        "package": "LoggerAPI",
        "repositoryURL": "https://github.com/Kitura/LoggerAPI.git",
        "state": {
          "branch": null,
          "revision": "e82d34eab3f0b05391082b11ea07d3b70d2f65bb",
          "version": "1.9.200"
        }
      },
      {
        "package": "OpenCombine",
        "repositoryURL": "https://github.com/OpenCombine/OpenCombine.git",
        "state": {
          "branch": null,
          "revision": "9cf67e363738dbab61b47fb5eaed78d3db31e5ee",
          "version": "0.13.0"
        }
      },
      {
        "package": "SourceKitten",
        "repositoryURL": "https://github.com/jpsim/SourceKitten.git",
        "state": {
          "branch": null,
          "revision": "817dfa6f2e09b0476f3a6c9dbc035991f02f0241",
          "version": "0.32.0"
        }
      },
      {
        "package": "swift-argument-parser",
        "repositoryURL": "https://github.com/apple/swift-argument-parser",
        "state": {
          "branch": null,
          "revision": "fddd1c00396eed152c45a46bea9f47b98e59301d",
          "version": "1.2.0"
        }
      },
      {
        "package": "swift-atomics",
        "repositoryURL": "https://github.com/apple/swift-atomics.git",
        "state": {
          "branch": null,
          "revision": "919eb1d83e02121cdb434c7bfc1f0c66ef17febe",
          "version": "1.0.2"
        }
      },
      {
        "package": "swift-collections",
        "repositoryURL": "https://github.com/apple/swift-collections.git",
        "state": {
          "branch": null,
          "revision": "9d8719c8bebdc79740b6969c912ac706eb721d7a",
          "version": "0.0.7"
        }
      },
      {
<<<<<<< HEAD
        "package": "swift-cross-ui",
        "repositoryURL": "https://github.com/stackotter/swift-cross-ui",
        "state": {
          "branch": "main",
          "revision": "e5f04835830b0abce685396c5c7824f864be7538",
          "version": null
        }
      },
      {
        "package": "SwiftImage",
        "repositoryURL": "https://github.com/stackotter/swift-image.git",
        "state": {
          "branch": "master",
          "revision": "7160e2d8799f8b182498ab699aa695cb66cf4ea6",
          "version": null
=======
        "package": "SwiftLintPlugin",
        "repositoryURL": "https://github.com/stackotter/swift-lint-plugin",
        "state": {
          "branch": null,
          "revision": "f887b764032df4862fc56d831ca1ed0e2e8cdf86",
          "version": "0.1.1"
>>>>>>> 1e185ccf
        }
      },
      {
        "package": "swift-log",
        "repositoryURL": "https://github.com/apple/swift-log",
        "state": {
          "branch": null,
          "revision": "6fe203dc33195667ce1759bf0182975e4653ba1c",
          "version": "1.4.4"
        }
      },
      {
        "package": "swift-nio",
        "repositoryURL": "https://github.com/apple/swift-nio.git",
        "state": {
          "branch": null,
          "revision": "b4e0a274f7f34210e97e2f2c50ab02a10b549250",
          "version": "2.41.1"
        }
      },
      {
        "package": "swift-nio-extras",
        "repositoryURL": "https://github.com/apple/swift-nio-extras.git",
        "state": {
          "branch": null,
          "revision": "6c84d247754ad77487a6f0694273b89b83efd056",
          "version": "1.14.0"
        }
      },
      {
        "package": "swift-nio-ssl",
        "repositoryURL": "https://github.com/apple/swift-nio-ssl.git",
        "state": {
          "branch": null,
          "revision": "ba7c0d7f82affc518147ea61d240330bf7f7ea9b",
          "version": "2.22.1"
        }
      },
      {
        "package": "swift-package-zlib",
        "repositoryURL": "https://github.com/fourplusone/swift-package-zlib",
        "state": {
          "branch": null,
          "revision": "03ecd41814d8929362f7439529f9682536a8de13",
          "version": "1.2.11"
        }
      },
      {
        "package": "swift-parsing",
        "repositoryURL": "https://github.com/pointfreeco/swift-parsing",
        "state": {
          "branch": null,
          "revision": "1d3aa2f359388b67c16000556830645382cd5c4f",
          "version": "0.8.0"
        }
      },
      {
        "package": "swift-png",
        "repositoryURL": "https://github.com/kelvin13/swift-png",
        "state": {
          "branch": null,
          "revision": "075dfb248ae327822635370e9d4f94a5d3fe93b2",
          "version": "4.0.2"
        }
      },
      {
        "package": "SwiftProtobuf",
        "repositoryURL": "https://github.com/apple/swift-protobuf.git",
        "state": {
          "branch": null,
          "revision": "ab3a58b7209a17d781c0d1dbb3e1ff3da306bae8",
          "version": "1.20.3"
        }
      },
      {
        "package": "Resolver",
        "repositoryURL": "https://github.com/seznam/swift-resolver",
        "state": {
          "branch": null,
          "revision": "cfb7d326bc4c89a48439303d758b375a8faae784",
          "version": "0.3.0"
        }
      },
      {
        "package": "UniSocket",
        "repositoryURL": "https://github.com/seznam/swift-unisocket",
        "state": {
          "branch": null,
          "revision": "1785e432fb8497265a38712cdb9584c429ca3f96",
          "version": "0.14.0"
        }
      },
      {
        "package": "SwiftGtk",
        "repositoryURL": "https://github.com/stackotter/SwiftGtk",
        "state": {
          "branch": "main",
          "revision": "14bb2929e75020dbcc1301fd10c33b755339afaf",
          "version": null
        }
      },
      {
        "package": "SwiftyRequest",
        "repositoryURL": "https://github.com/Kitura/SwiftyRequest.git",
        "state": {
          "branch": null,
          "revision": "2c543777a5088bed811503a68551a4b4eceac198",
          "version": "3.2.200"
        }
      },
      {
        "package": "SwiftLint",
        "repositoryURL": "https://github.com/stackotter/SwiftLint",
        "state": {
          "branch": null,
          "revision": "b4a54f32df66008d30f0229446831cb823576c42",
          "version": "0.46.2"
        }
      },
      {
        "package": "SwiftyTextTable",
        "repositoryURL": "https://github.com/scottrhoyt/SwiftyTextTable.git",
        "state": {
          "branch": null,
          "revision": "c6df6cf533d120716bff38f8ff9885e1ce2a4ac3",
          "version": "0.9.0"
        }
      },
      {
        "package": "SwordRPC",
        "repositoryURL": "https://github.com/stackotter/SwordRPC",
        "state": {
          "branch": null,
          "revision": "3ddf125eeb3d83cb17a6e4cda685f9c80e0d4bed",
          "version": null
        }
      },
      {
        "package": "SWXMLHash",
        "repositoryURL": "https://github.com/drmohundro/SWXMLHash.git",
        "state": {
          "branch": null,
          "revision": "6469881a3f30417c5bb02404ea4b69207f297592",
          "version": "6.0.0"
        }
      },
      {
        "package": "Yams",
        "repositoryURL": "https://github.com/jpsim/Yams.git",
        "state": {
          "branch": null,
          "revision": "9ff1cc9327586db4e0c8f46f064b6a82ec1566fa",
          "version": "4.0.6"
        }
      },
      {
        "package": "ZIPFoundation",
        "repositoryURL": "https://github.com/weichsel/ZIPFoundation.git",
        "state": {
          "branch": null,
          "revision": "f6a22e7da26314b38bf9befce34ae8e4b2543090",
          "version": "0.9.15"
        }
      },
      {
        "package": "ZippyJSON",
        "repositoryURL": "https://github.com/michaeleisel/ZippyJSON",
        "state": {
          "branch": null,
          "revision": "404aaee29c06edc3bf2077344972bc16fa66a1db",
          "version": "1.2.6"
        }
      },
      {
        "package": "ZippyJSONCFamily",
        "repositoryURL": "https://github.com/michaeleisel/ZippyJSONCFamily",
        "state": {
          "branch": null,
          "revision": "c55123b23f0faa898b22bf1b967e72a2df51fdb4",
          "version": "1.2.4"
        }
      }
    ]
  },
  "version": 1
}<|MERGE_RESOLUTION|>--- conflicted
+++ resolved
@@ -2,33 +2,6 @@
   "object": {
     "pins": [
       {
-        "package": "ASN1Parser",
-        "repositoryURL": "https://github.com/stackotter/ASN1Parser",
-        "state": {
-          "branch": "main",
-          "revision": "f92a5b26f5c92d38ae858a5a77048e9af82331a3",
-          "version": null
-        }
-      },
-      {
-        "package": "async-http-client",
-        "repositoryURL": "https://github.com/swift-server/async-http-client.git",
-        "state": {
-          "branch": null,
-          "revision": "037b70291941fe43de668066eb6fb802c5e181d2",
-          "version": "1.1.1"
-        }
-      },
-      {
-        "package": "BigInt",
-        "repositoryURL": "https://github.com/attaswift/BigInt.git",
-        "state": {
-          "branch": null,
-          "revision": "0ed110f7555c34ff468e72e1686e59721f2b0da6",
-          "version": "5.3.0"
-        }
-      },
-      {
         "package": "Socket",
         "repositoryURL": "https://github.com/stackotter/BlueSocket.git",
         "state": {
@@ -38,24 +11,6 @@
         }
       },
       {
-        "package": "CircuitBreaker",
-        "repositoryURL": "https://github.com/Kitura/CircuitBreaker.git",
-        "state": {
-          "branch": null,
-          "revision": "bd4255762e48cc3748a448d197f1297a4ba705f7",
-          "version": "5.1.0"
-        }
-      },
-      {
-        "package": "CryptoSwift",
-        "repositoryURL": "https://github.com/krzyzanowskim/CryptoSwift",
-        "state": {
-          "branch": null,
-          "revision": "19b3c3ceed117c5cc883517c4e658548315ba70b",
-          "version": "1.6.0"
-        }
-      },
-      {
         "package": "DeltaLogger",
         "repositoryURL": "https://github.com/stackotter/delta-logger",
         "state": {
@@ -65,15 +20,6 @@
         }
       },
       {
-        "package": "DNS",
-        "repositoryURL": "https://github.com/Bouke/DNS.git",
-        "state": {
-          "branch": null,
-          "revision": "78bbd1589890a90b202d11d5f9e1297050cf0eb2",
-          "version": "1.2.0"
-        }
-      },
-      {
         "package": "FirebladeECS",
         "repositoryURL": "https://github.com/stackotter/ecs.git",
         "state": {
@@ -83,39 +29,21 @@
         }
       },
       {
-        "package": "FirebladeMath",
-        "repositoryURL": "https://github.com/stackotter/fireblade-math.git",
-        "state": {
-          "branch": "matrix2x2",
-          "revision": "750239647673b07457bea80b39438a6db52198f1",
-          "version": null
-        }
-      },
-      {
         "package": "JJLISO8601DateFormatter",
         "repositoryURL": "https://github.com/michaeleisel/JJLISO8601DateFormatter",
         "state": {
           "branch": null,
-          "revision": "f53a087117f71abb9086f90aedf1f51dc83c88aa",
-          "version": "0.1.5"
-        }
-      },
-      {
-        "package": "LoggerAPI",
-        "repositoryURL": "https://github.com/Kitura/LoggerAPI.git",
-        "state": {
-          "branch": null,
-          "revision": "e82d34eab3f0b05391082b11ea07d3b70d2f65bb",
-          "version": "1.9.200"
-        }
-      },
-      {
-        "package": "OpenCombine",
-        "repositoryURL": "https://github.com/OpenCombine/OpenCombine.git",
-        "state": {
-          "branch": null,
-          "revision": "9cf67e363738dbab61b47fb5eaed78d3db31e5ee",
-          "version": "0.13.0"
+          "revision": "99fadf2e6425a0f827b1b485ea60bc2b7ecdd22c",
+          "version": "0.1.4"
+        }
+      },
+      {
+        "package": "NioDNS",
+        "repositoryURL": "https://github.com/OpenKitten/NioDNS",
+        "state": {
+          "branch": null,
+          "revision": "3f4705538ab10004c28c2b3767345ea27607a9d2",
+          "version": "1.0.2"
         }
       },
       {
@@ -132,8 +60,8 @@
         "repositoryURL": "https://github.com/apple/swift-argument-parser",
         "state": {
           "branch": null,
-          "revision": "fddd1c00396eed152c45a46bea9f47b98e59301d",
-          "version": "1.2.0"
+          "revision": "9f39744e025c7d377987f30b03770805dcb0bcd1",
+          "version": "1.1.4"
         }
       },
       {
@@ -155,30 +83,12 @@
         }
       },
       {
-<<<<<<< HEAD
-        "package": "swift-cross-ui",
-        "repositoryURL": "https://github.com/stackotter/swift-cross-ui",
-        "state": {
-          "branch": "main",
-          "revision": "e5f04835830b0abce685396c5c7824f864be7538",
-          "version": null
-        }
-      },
-      {
-        "package": "SwiftImage",
-        "repositoryURL": "https://github.com/stackotter/swift-image.git",
-        "state": {
-          "branch": "master",
-          "revision": "7160e2d8799f8b182498ab699aa695cb66cf4ea6",
-          "version": null
-=======
         "package": "SwiftLintPlugin",
         "repositoryURL": "https://github.com/stackotter/swift-lint-plugin",
         "state": {
           "branch": null,
           "revision": "f887b764032df4862fc56d831ca1ed0e2e8cdf86",
           "version": "0.1.1"
->>>>>>> 1e185ccf
         }
       },
       {
@@ -195,35 +105,26 @@
         "repositoryURL": "https://github.com/apple/swift-nio.git",
         "state": {
           "branch": null,
-          "revision": "b4e0a274f7f34210e97e2f2c50ab02a10b549250",
-          "version": "2.41.1"
-        }
-      },
-      {
-        "package": "swift-nio-extras",
-        "repositoryURL": "https://github.com/apple/swift-nio-extras.git",
-        "state": {
-          "branch": null,
-          "revision": "6c84d247754ad77487a6f0694273b89b83efd056",
-          "version": "1.14.0"
-        }
-      },
-      {
-        "package": "swift-nio-ssl",
-        "repositoryURL": "https://github.com/apple/swift-nio-ssl.git",
-        "state": {
-          "branch": null,
-          "revision": "ba7c0d7f82affc518147ea61d240330bf7f7ea9b",
-          "version": "2.22.1"
-        }
-      },
-      {
-        "package": "swift-package-zlib",
-        "repositoryURL": "https://github.com/fourplusone/swift-package-zlib",
-        "state": {
-          "branch": null,
-          "revision": "03ecd41814d8929362f7439529f9682536a8de13",
-          "version": "1.2.11"
+          "revision": "546610d52b19be3e19935e0880bb06b9c03f5cef",
+          "version": "1.14.4"
+        }
+      },
+      {
+        "package": "swift-nio-zlib-support",
+        "repositoryURL": "https://github.com/apple/swift-nio-zlib-support.git",
+        "state": {
+          "branch": null,
+          "revision": "37760e9a52030bb9011972c5213c3350fa9d41fd",
+          "version": "1.0.0"
+        }
+      },
+      {
+        "package": "swift-openssl",
+        "repositoryURL": "https://github.com/stackotter/swift-openssl",
+        "state": {
+          "branch": null,
+          "revision": "a69c033b96c81766ed4a5d369278242fe1c4d019",
+          "version": "4.0.4"
         }
       },
       {
@@ -236,57 +137,12 @@
         }
       },
       {
-        "package": "swift-png",
-        "repositoryURL": "https://github.com/kelvin13/swift-png",
-        "state": {
-          "branch": null,
-          "revision": "075dfb248ae327822635370e9d4f94a5d3fe93b2",
-          "version": "4.0.2"
-        }
-      },
-      {
         "package": "SwiftProtobuf",
         "repositoryURL": "https://github.com/apple/swift-protobuf.git",
         "state": {
           "branch": null,
-          "revision": "ab3a58b7209a17d781c0d1dbb3e1ff3da306bae8",
-          "version": "1.20.3"
-        }
-      },
-      {
-        "package": "Resolver",
-        "repositoryURL": "https://github.com/seznam/swift-resolver",
-        "state": {
-          "branch": null,
-          "revision": "cfb7d326bc4c89a48439303d758b375a8faae784",
-          "version": "0.3.0"
-        }
-      },
-      {
-        "package": "UniSocket",
-        "repositoryURL": "https://github.com/seznam/swift-unisocket",
-        "state": {
-          "branch": null,
-          "revision": "1785e432fb8497265a38712cdb9584c429ca3f96",
-          "version": "0.14.0"
-        }
-      },
-      {
-        "package": "SwiftGtk",
-        "repositoryURL": "https://github.com/stackotter/SwiftGtk",
-        "state": {
-          "branch": "main",
-          "revision": "14bb2929e75020dbcc1301fd10c33b755339afaf",
-          "version": null
-        }
-      },
-      {
-        "package": "SwiftyRequest",
-        "repositoryURL": "https://github.com/Kitura/SwiftyRequest.git",
-        "state": {
-          "branch": null,
-          "revision": "2c543777a5088bed811503a68551a4b4eceac198",
-          "version": "3.2.200"
+          "revision": "88c7d15e1242fdb6ecbafbc7926426a19be1e98a",
+          "version": "1.20.2"
         }
       },
       {
@@ -348,8 +204,8 @@
         "repositoryURL": "https://github.com/michaeleisel/ZippyJSON",
         "state": {
           "branch": null,
-          "revision": "404aaee29c06edc3bf2077344972bc16fa66a1db",
-          "version": "1.2.6"
+          "revision": "31b991dfec66a4489b49142e7e5c0060e434f0ec",
+          "version": "1.2.5"
         }
       },
       {
