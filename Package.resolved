--- conflicted
+++ resolved
@@ -60,13 +60,8 @@
         "repositoryURL": "https://github.com/apple/swift-argument-parser",
         "state": {
           "branch": null,
-<<<<<<< HEAD
           "revision": "9f39744e025c7d377987f30b03770805dcb0bcd1",
           "version": "1.1.4"
-=======
-          "revision": "df9ee6676cd5b3bf5b330ec7568a5644f547201b",
-          "version": "1.1.3"
->>>>>>> d40dc3fb
         }
       },
       {
