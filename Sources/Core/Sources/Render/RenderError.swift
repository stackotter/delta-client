--- conflicted
+++ resolved
@@ -45,10 +45,9 @@
   case gpuTraceNotSupported
   /// Failed to start GPU frame capture.
   case failedToStartCapture(Error)
-<<<<<<< HEAD
   /// Failed to update render target textures
   case failedToUpdateRenderTargetSize
-=======
+
   
   public var errorDescription: String? {
     switch self {
@@ -119,5 +118,4 @@
         """
     }
   }
->>>>>>> d40dc3fb
 }