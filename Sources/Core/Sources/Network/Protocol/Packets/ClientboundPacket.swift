import Foundation

public enum ClientboundPacketError: LocalizedError {
  case invalidDifficulty
  case invalidGamemode
  case invalidServerId
  case invalidJSONString
  case invalidInventorySlotCount(Int)
<<<<<<< HEAD
  case invalidInventorySlotIndex(Int, windowId: Int)
  case invalidChangeGameStateReasonRawValue(ChangeGameStatePacket.Reason.RawValue)
  
  public var errorDescription: String? {
    switch self {
      case .invalidDifficulty:
        return "Invalid difficulty."
      case .invalidGamemode:
        return "Invalid gamemode."
      case .invalidServerId:
        return "Invalid server Id."
      case .invalidJSONString:
        return "Invalid JSON string."
      case .invalidInventorySlotCount(let slotCount):
        return """
        Invalid inventory slot count.
        Slot count: \(slotCount)
        """
      case .invalidInventorySlotIndex(let slotIndex, let windowId):
        return """
        Invalid inventory slot index.
        Slot index: \(slotIndex)
        Window Id: \(windowId)
        """
      case .invalidChangeGameStateReasonRawValue(let rawValue):
        return """
        Invalid change game state reason.
        Raw value: \(rawValue)
        """
    }
  }
=======
  case invalidInventorySlotIndex(Int, window: Int)
  case invalidChangeGameStateReason(UInt8)
  case invalidDimension(Identifier)
>>>>>>> 06065779
}

public protocol ClientboundPacket {
  static var id: Int { get }

  init(from packetReader: inout PacketReader) throws
  func handle(for client: Client) throws
  func handle(for pinger: Pinger) throws
}

extension ClientboundPacket {
  public func handle(for client: Client) {
    return
  }

  public func handle(for pinger: Pinger) {
    return
  }
}<|MERGE_RESOLUTION|>--- conflicted
+++ resolved
@@ -6,9 +6,9 @@
   case invalidServerId
   case invalidJSONString
   case invalidInventorySlotCount(Int)
-<<<<<<< HEAD
   case invalidInventorySlotIndex(Int, windowId: Int)
   case invalidChangeGameStateReasonRawValue(ChangeGameStatePacket.Reason.RawValue)
+  case invalidDimension(Identifier)
   
   public var errorDescription: String? {
     switch self {
@@ -36,13 +36,13 @@
         Invalid change game state reason.
         Raw value: \(rawValue)
         """
+      case .invalidDimension(let identifier):
+        return """
+        Invalid dimension.
+        Identifier: \(identifier)
+        """
     }
   }
-=======
-  case invalidInventorySlotIndex(Int, window: Int)
-  case invalidChangeGameStateReason(UInt8)
-  case invalidDimension(Identifier)
->>>>>>> 06065779
 }
 
 public protocol ClientboundPacket {
